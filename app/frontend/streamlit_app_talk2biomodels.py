--- conflicted
+++ resolved
@@ -301,7 +301,7 @@
                                     # print (df_selected)
                                 else:
                                     continue
-                            # Display the toggle button to suppress the plot
+                            # Display the toggle button to suppress the table
                             streamlit_utils.render_toggle(
                                 key="toggle_plotly_"+uniq_msg_id,
                                 toggle_text="Show Plot",
@@ -317,23 +317,6 @@
                                 save_chart=True)
                             # Display the toggle button to suppress the table
                             streamlit_utils.render_toggle(
-<<<<<<< HEAD
-=======
-                                key="toggle_plotly_"+uniq_msg_id,
-                                toggle_text="Show Plot",
-                                toggle_state=True,
-                                save_toggle=True)
-                            # Display the plotly chart
-                            streamlit_utils.render_plotly(
-                                df_selected,
-                                key="plotly_"+uniq_msg_id,
-                                title=msg.content,
-                                # tool_name=msg.name,
-                                # tool_call_id=msg.tool_call_id,
-                                save_chart=True)
-                            # Display the toggle button to suppress the table
-                            streamlit_utils.render_toggle(
->>>>>>> 588f63f3
                                 key="toggle_table_"+uniq_msg_id,
                                 toggle_text="Show Table",
                                 toggle_state=False,
