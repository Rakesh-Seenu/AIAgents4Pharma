#!/usr/bin/env python3

'''
This is the state file for the Talk2BioModels agent.
'''

from typing import Annotated
import operator
from langgraph.prebuilt.chat_agent_executor import AgentState

class Talk2Biomodels(AgentState):
    """
    The state for the Talk2BioModels agent.
    """
    llm_model: str
    # A StateGraph may receive a concurrent updates
    # which is not supported by the StateGraph.
    # Therefore, we need to use Annotated to specify
    # the operator for the sbml_file_path field.
    # https://langchain-ai.github.io/langgraph/troubleshooting/errors/INVALID_CONCURRENT_GRAPH_UPDATE/
    model_id: Annotated[list, operator.add]
    sbml_file_path: Annotated[list, operator.add]
    dic_simulated_data: Annotated[list[dict], operator.add]
    dic_scanned_data: Annotated[list[dict], operator.add]
<<<<<<< HEAD
    dic_annotations_data : Annotated[list[dict], operator.add]
=======
    dic_steady_state_data: Annotated[list[dict], operator.add]
>>>>>>> 588f63f3
<|MERGE_RESOLUTION|>--- conflicted
+++ resolved
@@ -22,8 +22,5 @@
     sbml_file_path: Annotated[list, operator.add]
     dic_simulated_data: Annotated[list[dict], operator.add]
     dic_scanned_data: Annotated[list[dict], operator.add]
-<<<<<<< HEAD
-    dic_annotations_data : Annotated[list[dict], operator.add]
-=======
     dic_steady_state_data: Annotated[list[dict], operator.add]
->>>>>>> 588f63f3
+    dic_annotations_data : Annotated[list[dict], operator.add]